#include <math.h>
#include <stdlib.h>

#include "core/err.h"
#include "core/slot.h"
#include "patterns/pattern.h"
#include "patterns/static.h"
#include "util/color.h"
#include "util/math.h"
#include "util/siggen.h"

// --------- Pattern: Speckle -----------

#define BUCKET_SIZE 1031 // This should be prime

typedef struct {
    color_t color;
    mbeat_t last_t;
    int gen;
    int has_gen;
    float pixels[BUCKET_SIZE];
} state_t;

enum param_names {
    COLOR,
    GEN,
    DECAY,

    N_PARAMS
};

static parameter_t params[N_PARAMS] = {
    [COLOR] = {
        .name = "Color",
        .default_val = 0.5,
        .val_to_str = NULL,
    },
    [GEN] = {
        .name = "Generation Rate",
        .default_val = 0.5,
        .val_to_str = float_to_string,
    },
    [DECAY] = {
        .name = "Decay Time",
        .default_val = 0.3,
        .val_to_str = power_quantize_parameter_label,
    },
};

static void init(pat_state_pt pat_state_p) {
    state_t * state = (state_t*)pat_state_p;
    memset(state, 0, sizeof(state_t));
}

static void update(slot_t* slot, mbeat_t t) {
    state_t * state = (state_t *) slot->state;
    float dt = MB2B(t - state->last_t);
    float decay = dt * power_quantize_parameter(param_state_get(&slot->param_states[DECAY]));
    for(int i = 0; i < BUCKET_SIZE; i++){
        state->pixels[i] -= decay;
    }
    for(int i = 0; i < BUCKET_SIZE; i++){
        if(state->pixels[i] < 0)
            state->pixels[i] = 0;
    }
    state->gen = RAND_MAX * param_state_get(&slot->param_states[GEN]) * MIN(dt, 0.5) / 20;
    struct colormap * cm = slot->colormap ? slot->colormap : cm_global;
    state->color = colormap_color(cm, param_state_get(&slot->param_states[COLOR]));
    state->last_t = t;
}

static color_t pixel(pat_state_pt pat_state_p, float x, float y)
{
    state_t * state = (state_t*)pat_state_p;
    uint64_t hash;
    memcpy(&hash, &x, 4);
    memcpy(((uint32_t *) &hash)+1, &y, 4);
    size_t b = hash % BUCKET_SIZE;

    if(rand() < state->gen)
        state->pixels[b] = 1.;

    color_t output = state->color;
    output.a = state->pixels[b];

    return output;
}

<<<<<<< HEAD
static int event(slot_t* slot, struct pat_event event, float event_data){
=======
static int event(slot_t* slot, enum pat_event e, float event_data){
>>>>>>> 48895589
    state_t * state = (state_t *) slot->state;
    if(isnan(event_data)) return 0;
    UNUSED(e);
    UNUSED(state);
    // TEMPLATE: Handle click/MIDI event
    return 0;
}

pattern_t pat_sparkle = {
    .render = &pixel,
    .init = &init,
    .update = &update,
    .event = &event,
    .n_params = N_PARAMS,
    .parameters = params,
    .name = "Sparkle",
    .state_size = sizeof(state_t),
};<|MERGE_RESOLUTION|>--- conflicted
+++ resolved
@@ -86,14 +86,10 @@
     return output;
 }
 
-<<<<<<< HEAD
 static int event(slot_t* slot, struct pat_event event, float event_data){
-=======
-static int event(slot_t* slot, enum pat_event e, float event_data){
->>>>>>> 48895589
     state_t * state = (state_t *) slot->state;
     if(isnan(event_data)) return 0;
-    UNUSED(e);
+    UNUSED(event);
     UNUSED(state);
     // TEMPLATE: Handle click/MIDI event
     return 0;
