--- conflicted
+++ resolved
@@ -10,17 +10,10 @@
 #define C_X2 -0.5
 #define C_Y 0
 
-<<<<<<< HEAD
 output_vertex_t s1v2 = {
     .x = C_X1,
     .y = C_Y,
     .index = 140,
-=======
-output_vertex_t s1v3 = {
-    .x = -1.0,
-    .y = SP,
-    .index = 400,
->>>>>>> 95816945
     .next = 0,
 };
 
@@ -119,7 +112,6 @@
         .color = {150,255,0, 255},
     },
     {
-<<<<<<< HEAD
         .id_int = 0x00000003,
         .length = 140,
         .first = &s4v1,
@@ -129,11 +121,6 @@
         .id_int = 0x00000004,
         .length = 140,
         .first = &s5v1,
-=======
-        .id_int = 0xFFFFFFFF,
-        .length = 400,
-        .first = &s1v1,
->>>>>>> 95816945
         .color = {150,255,0, 255},
     },
 };
