#include "Registry.h"
#include <QDebug>
#include <QJsonObject>
#include <QJsonDocument>

#include "EffectNode.h"
#include "ImageNode.h"
#include "ScreenOutputNode.h"
#include "FFmpegOutputNode.h"
#include "PlaceholderNode.h"
#include "ConsoleOutputNode.h"
#include "Paths.h"
<<<<<<< HEAD
=======

#ifdef USE_MPV
#include "MovieNode.h"
#endif
>>>>>>> e226614b

Registry::Registry()
    : m_library(nullptr) {
    // This can be done with some black magic fuckery in the future
    registerType<EffectNode>();
    registerType<ImageNode>();
#ifdef USE_MPV
    registerType<MovieNode>();
#endif
    registerType<ScreenOutputNode>();
    registerType<FFmpegOutputNode>();
    registerType<PlaceholderNode>();
    registerType<ConsoleOutputNode>();

    m_library = new Library(this);
    m_library->setParent(this);
}

Registry::~Registry() {
}

template <class T> void Registry::registerType() {
    struct TypeFactory f{
        .typeName = T::typeName,
        .deserialize = T::deserialize,
        .canCreateFromFile = T::canCreateFromFile,
        .fromFile = T::fromFile,
    };
    m_factories.append(f);

    auto instantiators = T::customInstantiators();
    for (auto e = instantiators.begin(); e != instantiators.end(); e++) {
        m_instantiators.insert(e.key(), e.value());
    }
}

VideoNode *Registry::deserialize(Context *context, QString json) {
    QJsonDocument d = QJsonDocument::fromJson(json.toUtf8());
    QJsonObject o = d.object();
    return deserialize(context, o);
}

VideoNode *Registry::deserialize(Context *context, QJsonObject object) {
    QString type = object.value("type").toString();
    if (type.isEmpty()) {
        qDebug() << "'type' not found in JSON";
        return nullptr;
    }
    for (auto f = m_factories.begin(); f != m_factories.end(); f++) {
        if (f->typeName() == type) {
            return f->deserialize(context, object);
        }
    }
    qDebug() << "Type" << type << "deserializer not found";
    return nullptr;
}

bool Registry::canCreateFromFile(QString filename) {
    for (auto f = m_factories.begin(); f != m_factories.end(); f++) {
        if (f->canCreateFromFile(Paths::expandLibraryPath(filename))) {
            return true;
        }
    }
    return false;
}

VideoNode *Registry::createFromFile(Context *context, QString filename) {
    for (auto f = m_factories.begin(); f != m_factories.end(); f++) {
        if (f->canCreateFromFile(Paths::expandLibraryPath(filename))) {
            return f->fromFile(context, filename);
        }
    }
    qDebug() << "File handler not found";
    return nullptr;
}

Library *Registry::library() {
    return m_library;
}

const QMap<QString, QString> Registry::instantiators() const {
    return m_instantiators;
}<|MERGE_RESOLUTION|>--- conflicted
+++ resolved
@@ -10,13 +10,10 @@
 #include "PlaceholderNode.h"
 #include "ConsoleOutputNode.h"
 #include "Paths.h"
-<<<<<<< HEAD
-=======
 
 #ifdef USE_MPV
 #include "MovieNode.h"
 #endif
->>>>>>> e226614b
 
 Registry::Registry()
     : m_library(nullptr) {
