--- conflicted
+++ resolved
@@ -42,22 +42,12 @@
         }
         return effect;
     }
-<<<<<<< HEAD
-// XXX
-//    case VideoNodeType::IMAGE_NODE: {
-//        QSharedPointer<ImageNode> image = QSharedPointer<ImageNode>(new ImageNode());
-//        image->setImagePath(name);
-//        image->setInputCount(vnt.nInputs);
-//        return image;
-//    }
-=======
     case VideoNodeType::IMAGE_NODE: {
         ImageNode *image = new ImageNode();
         image->setImagePath(name);
         image->setInputCount(vnt.nInputs);
         return image;
     }
->>>>>>> 85d72774
     default:
         qInfo() << "Unknown type:" << vnt.type;
         return nullptr;
