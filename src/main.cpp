#include <QCommandLineParser>
#include <QCoreApplication>
#include <QDir>
#include <QGuiApplication>
#include <QQmlApplicationEngine>
#include <QQmlContext>
#include <QQuickWindow>
#include <QSize>
#include <QThread>
#include <QProcess>
#include "BaseVideoNodeTile.h"
#include "EffectNode.h"
#include "FramebufferVideoNodeRender.h"
#include "GlslDocument.h"
#include "GlslHighlighter.h"
#include "GraphicalDisplay.h"
#include "Model.h"
#include "OpenGLWorkerContext.h"
#include "FFmpegOutputNode.h"
#include "PlaceholderNode.h"
#include "Paths.h"
#include "QQuickLightOutputPreview.h"
#include "QQuickVideoNodePreview.h"
#include "Registry.h"
#include "Timebase.h"
#include "VideoNode.h"
#include "View.h"

#ifdef USE_RTMIDI
#include "MidiController.h"
#endif

#ifdef USE_MPV
#include "MovieNode.h"
#endif

#ifdef USE_LUX
#include "Lux.h"
#endif

#define IMG_FORMAT ".gif"

static int
runRadianceGui(QGuiApplication *app) {
    // Set up QML types
    qmlRegisterUncreatableType<VideoNode>("radiance", 1, 0, "VideoNode", "VideoNode is abstract and cannot be instantiated");
    qmlRegisterUncreatableType<Library>("radiance", 1, 0, "Library", "Library should be accessed through the Registry");
    qmlRegisterType<Context>("radiance", 1, 0, "Context");
    qmlRegisterType<Registry>("radiance", 1, 0, "Registry");
    qmlRegisterType<QQuickPreviewAdapter>("radiance", 1, 0, "PreviewAdapter");
    qmlRegisterType<Model>("radiance", 1, 0, "Model");
    qmlRegisterType<View>("radiance", 1, 0, "View");
<<<<<<< HEAD
    qmlRegisterType<QQuickVideoNodePreview>("radiance", 1, 0, "VideoNodePreview");
    qmlRegisterType<QQuickLightOutputPreview>("radiance", 1, 0, "LightOutputPreview");
=======

#ifdef USE_MPV
    qmlRegisterUncreatableType<MovieNode>("radiance", 1, 0, "MovieNode", "MovieNode cannot be constructed from QML");
#endif

    qmlRegisterType<QQuickVideoNodePreview>("radiance", 1, 0, "VideoNodePreview");
    qmlRegisterType<GlslDocument>("radiance", 1, 0, "GlslDocument");
    qmlRegisterType<GlslHighlighter>("radiance", 1, 0, "GlslHighlighter");
>>>>>>> 2b947cf3

#ifdef USE_RTMIDI
    qmlRegisterType<MidiController>("radiance", 1, 0, "MidiController");
    bool hasMidi = true;
#else
    qInfo() << "radiance compiled without midi support";
    bool hasMidi = false;
#endif
    qmlRegisterType<GraphicalDisplay>("radiance", 1, 0, "GraphicalDisplay");

#ifdef USE_LUX
    qmlRegisterType<LuxBus>("radiance", 1, 0, "LuxBus");
    qmlRegisterType<LuxDevice>("radiance", 1, 0, "LuxDevice");
#else
    qInfo() << "radiance compiled without lux support";
#endif

    qmlRegisterType<BaseVideoNodeTile>("radiance", 1, 0, "BaseVideoNodeTile");

    qmlRegisterUncreatableType<Controls>("radiance", 1, 0, "Controls", "Controls cannot be instantiated");
    qRegisterMetaType<Controls::Control>("Controls::Control");

    // We have to create the context here
    // (as opposed to in QML)
    // because we need to guarantee its life
    // beyond that of the Model / VideoNodes that reference it
    // and there is no way to e.g. parent it like that in QML
    Context context;
    {
        QQmlEngine engine;
        QObject::connect(&engine, &QQmlEngine::quit, app, &QGuiApplication::quit);
        engine.rootContext()->setContextProperty("defaultContext", &context);
        QQmlComponent component(&engine, QUrl(QDir::cleanPath(Paths::qml() + "/application.qml")));
        auto c = component.create();
        if(c == nullptr) {
            auto errors = component.errors();
            for (auto e = errors.begin(); e != errors.end(); e++) {
                qDebug() << *e;
            }
            qFatal("Failed to load main QML application");
            return 1;
        }
        engine.setObjectOwnership(c, QQmlEngine::JavaScriptOwnership);

        // TODO put this into a singleton
        c->setProperty("hasMidi", hasMidi);

        app->exec();
    }
    return 0;
}

static void
generateHtml(QDir outputDir, QList<VideoNode*> videoNodes) {
    QFile outputHtml(outputDir.filePath("index.html"));
    outputHtml.open(QIODevice::WriteOnly | QIODevice::Text);
    QTextStream html(&outputHtml);
    html << "<!doctype html>\n";
    html << "<html><body>\n";
    html << "<style>\n";
    html << "body { color: #FFF; background-color: #111; font-family: Monospace; width: 640px; margin: auto; }\n";
    html << "h1, td, th { padding: 5px; }\n";
    html << "</style>\n";
    html << "<h1>radiance library</h1>\n";
    html << "<table><tr><th>name</th><th>0%</th><th>100%</th><th>gif</th><th>description</th><tr>\n";

    for (auto videoNode : videoNodes) {
        QString name = videoNode->property("name").toString();
        QString description = videoNode->property("description").toString();
        QString author = videoNode->property("author").toString();

        html << "<tr><td>" << name << "</td>\n";
        html << "    <td class='static'>" << "<img src='./" << name << "_0.png'>" << "</td>\n";
        html << "    <td class='static'>" << "<img src='./" << name << "_51.png'>" << "</td>\n";
        html << "    <td class='gif'>" << "<img src='./" << name << IMG_FORMAT "'>" << "</td>\n";
        html << "    <td class='desc'>" << description;
        if (!author.isNull()) {
            html << "<p>[" << author << "]</p>";
        }
        html << "</td>\n";
    }

    html << "</table>\n";
    html << "</body></html>\n";
}

static int
runRadianceCli(QGuiApplication *app, QString modelName, QString nodeFilename, QString outputDirString, QSize renderSize) {
    QDir outputDir;
    outputDir.mkpath(outputDirString);
    outputDir.cd(outputDirString);

    Registry registry;

    Context context(false);
    context.timebase()->update(Timebase::TimeSourceDiscrete, Timebase::TimeSourceEventBPM, 140.);

    Chain chain(renderSize);
    FramebufferVideoNodeRender imgRender(renderSize);

    Model model;
    model.load(&context, &registry, modelName);
    model.addChain(chain);

    FFmpegOutputNode *ffmpegNode = nullptr;
    PlaceholderNode *placeholderNode = nullptr;
    for (VideoNode *node : model.vertices()) {
        if (ffmpegNode == nullptr) {
            ffmpegNode = qobject_cast<FFmpegOutputNode *>(node);
        }
        if (placeholderNode == nullptr) {
            placeholderNode = qobject_cast<PlaceholderNode *>(node);
        }
    }
    if (ffmpegNode == nullptr) {
        qCritical() << "Unable to find FFmpegOutputNode in" << modelName;
        qCritical() << model.serialize();
        return EXIT_FAILURE;
    }
    if (placeholderNode == nullptr) {
        qCritical() << "Unable to find PlaceholderNode in" << modelName;
        qCritical() << model.serialize();
        return EXIT_FAILURE;
    }
    qInfo() << "Loaded model:" << modelName;
    qInfo() << model.serialize();

    qInfo() << "Scanning for effects in path:" << Paths::systemLibrary();
    QList<VideoNode *> renderNodes;
    if (nodeFilename.isNull()) {
        QDir libraryDir(Paths::systemLibrary());
        libraryDir.cd("effects");

        for (QString entry : libraryDir.entryList()) {
            if (entry.startsWith(".")) {
                continue;
            }
            QString entryPath = libraryDir.filePath(entry);
            VideoNode *renderNode = registry.createFromFile(&context, entryPath);
            if (!renderNode) {
                qInfo() << "Unable to open:" << entry << entryPath;
            } else {
                renderNodes << renderNode;
            }
        }

        // Generate HTML page w/ all nodes
        generateHtml(outputDir, renderNodes);
    } else {
        VideoNode *renderNode = registry.createFromFile(&context, nodeFilename);
        if (!renderNode) {
            qInfo() << "Unable to open:" << nodeFilename;
            return EXIT_FAILURE;
        }
        renderNodes << renderNode;
    }

    // Render
    for (VideoNode *renderNode : renderNodes) {
        QString name = renderNode->property("name").toString();
        qInfo() << "Rendering:" << name;

        placeholderNode->setWrappedVideoNode(renderNode);

        QString gifFilename = QString("%1" IMG_FORMAT).arg(name);
        ffmpegNode->setFFmpegArguments({outputDir.filePath(gifFilename)});
        ffmpegNode->setRecording(true);

        // Render 101 frames
        EffectNode * effectNode = qobject_cast<EffectNode *>(renderNode);
        for (int i = 0; i <= 100; i++) {
            if (effectNode != nullptr)
                effectNode->setIntensity(i / 50.);

            context.timebase()->update(Timebase::TimeSourceDiscrete, Timebase::TimeSourceEventBeat, i / 12.5);

            auto modelCopy = model.createCopyForRendering();
            auto rendering = modelCopy.render(chain);

            auto outputTextureId = rendering.value(*ffmpegNode, 0);
            if (outputTextureId != 0) {
                if (i == 0 || i == 51) {
                    QImage img = imgRender.render(outputTextureId);
                    QString filename = outputDir.filePath(QString("%1_%2.png").arg(name, QString::number(i)));
                    img.save(filename);
                }
            }
            ffmpegNode->recordFrame();
        }

        // Reset state
        ffmpegNode->setRecording(false);
    }

    return 0;
}

int
main(int argc, char *argv[]) {
    QCoreApplication::setOrganizationName("Radiance");
    QCoreApplication::setOrganizationDomain("radiance.video");
    QCoreApplication::setApplicationName("Radiance");
    QCoreApplication::setAttribute(Qt::AA_EnableHighDpiScaling);
    // Use OpenGL 3.2 core profile
    // (otherwise MacOS falls back to 2.1)
    {
        auto format = QSurfaceFormat::defaultFormat();
        format.setVersion(3, 2);
        format.setProfile(QSurfaceFormat::CoreProfile);
        QSurfaceFormat::setDefaultFormat(format);
    }
    QCoreApplication::setAttribute(Qt::AA_ShareOpenGLContexts);
    QGuiApplication app(argc, argv);

    Paths::initialize();

#ifndef USE_MPV
    qInfo() << "radiance compiled without mpv support";
#endif

    QThread::currentThread()->setObjectName("mainThread");

    QCommandLineParser parser;
    parser.addHelpOption();

    const QCommandLineOption outputDirOption(QStringList() << "o" << "output", "Output Directory", "path");
    parser.addOption(outputDirOption);
    const QCommandLineOption modelOption(QStringList() << "m" << "model", "Load this Model file", "json");
    parser.addOption(modelOption);
    const QCommandLineOption nodeFilenameOption(QStringList() << "n" << "node", "Render this file", "file");
    parser.addOption(nodeFilenameOption);
    const QCommandLineOption renderAllOption(QStringList() << "a" << "all", "Render all effects in the library");
    parser.addOption(renderAllOption);
    const QCommandLineOption sizeOption(QStringList() << "s" << "size", "Render using this size [128x128]", "wxh");
    parser.addOption(sizeOption);

    parser.process(app);

    QString outputDirString("render_output");
    if (parser.isSet(outputDirOption)) {
        outputDirString = parser.value(outputDirOption);
    }

    QString modelName("cli");
    if (parser.isSet(modelOption)) {
        modelName = parser.value(modelOption);
    }

    QSize renderSize(128, 128);
    if (parser.isSet(sizeOption)) {
        QString rawSize = parser.value(sizeOption);
        int x = rawSize.indexOf('x');
        if (x >= 0) {
            renderSize.rwidth() = rawSize.mid(x + 1).toInt();
            renderSize.rheight() = rawSize.left(x).toInt();
        }
        //TODO: handle failure
    }

    if (parser.isSet(nodeFilenameOption) || parser.isSet(renderAllOption)) {
        return runRadianceCli(&app, modelName, parser.value(nodeFilenameOption), outputDirString, renderSize);
    } else {
        return runRadianceGui(&app);
    }
}<|MERGE_RESOLUTION|>--- conflicted
+++ resolved
@@ -50,19 +50,15 @@
     qmlRegisterType<QQuickPreviewAdapter>("radiance", 1, 0, "PreviewAdapter");
     qmlRegisterType<Model>("radiance", 1, 0, "Model");
     qmlRegisterType<View>("radiance", 1, 0, "View");
-<<<<<<< HEAD
+
+#ifdef USE_MPV
+    qmlRegisterUncreatableType<MovieNode>("radiance", 1, 0, "MovieNode", "MovieNode cannot be constructed from QML");
+#endif
+
     qmlRegisterType<QQuickVideoNodePreview>("radiance", 1, 0, "VideoNodePreview");
     qmlRegisterType<QQuickLightOutputPreview>("radiance", 1, 0, "LightOutputPreview");
-=======
-
-#ifdef USE_MPV
-    qmlRegisterUncreatableType<MovieNode>("radiance", 1, 0, "MovieNode", "MovieNode cannot be constructed from QML");
-#endif
-
-    qmlRegisterType<QQuickVideoNodePreview>("radiance", 1, 0, "VideoNodePreview");
     qmlRegisterType<GlslDocument>("radiance", 1, 0, "GlslDocument");
     qmlRegisterType<GlslHighlighter>("radiance", 1, 0, "GlslHighlighter");
->>>>>>> 2b947cf3
 
 #ifdef USE_RTMIDI
     qmlRegisterType<MidiController>("radiance", 1, 0, "MidiController");
