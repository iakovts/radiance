--- conflicted
+++ resolved
@@ -11,14 +11,8 @@
     border.width: 1
     color: "transparent"
 
-<<<<<<< HEAD
-    Flickable {
-        property var lastClickedTile
-        property var context: parent.parent.globalContext
-=======
     ScrollView {
         anchors.fill: parent;
->>>>>>> 85d72774
 
         Flickable {
             property var lastClickedTile
