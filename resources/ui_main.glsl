float RADIUS = 25.;
vec2 PAT_SIZE = vec2(45., 75.);

vec4 fancy_rect(vec2 center, vec2 size, bool selected) {
    vec4 c;
    vec4 color;

    if(selected) {
        float highlight_df = rounded_rect_df(center, size, RADIUS - 10.);
        color = vec4(1., 1., 0., 0.5 * (1. - smoothstep(0., 50., max(highlight_df, 0.))));
    } else {
        float shadow_df = rounded_rect_df(center + vec2(10., -10.), size, RADIUS - 10.);
        color = vec4(0., 0., 0., 0.5 * (1. - smoothstep(0., 20., max(shadow_df, 0.))));
    }

    float df = rounded_rect_df(center, size, RADIUS);
    c = vec4(vec3(0.1) * (center.y + size.y + RADIUS - gl_FragCoord.y) / (2. * (size.y + RADIUS)), clamp(1. - df, 0., 1.));
    color = compositeCR(color, c);
    return color;
}

void main(void) {
    vec2 uv = gl_FragCoord.xy / iResolution;

    if(iSelection) {
        gl_FragColor = vec4(0., 0., 0., 1.);
        for(int i=0; i < 8; i++) {
            ivec3 c;
<<<<<<< HEAD
            if(i < 4) {
                c = ivec3(1, i, 0);
            } else if(i == 4) {
                c = ivec3(3, 0, 0);
            } else {
                c = ivec3(1, i - 1, 0);
            }
            gl_FragColor = compositeCR(gl_FragColor, vec4(dataColor(c), rounded_rect_df(p, PAT_SIZE, RADIUS) <= 1.));
=======
            c = ivec3(1, i, 0);
            vec2 p = vec2(175. + (i + int(i >= 4)) * 200., 420.);
            gl_FragColor = composite(gl_FragColor, vec4(dataColor(c), rounded_rect_df(p, PAT_SIZE, RADIUS) <= 1.));
            p = vec2(175. + (i + int(i >= 4)) * 200., 180.);
            c.y += 8;
            gl_FragColor = composite(gl_FragColor, vec4(dataColor(c), rounded_rect_df(p, PAT_SIZE, RADIUS) <= 1.));
>>>>>>> bc0206c2
        }
        gl_FragColor = composite(gl_FragColor, vec4(dataColor(ivec3(3, 0, 0)), rounded_rect_df(vec2(975., 300.), PAT_SIZE, RADIUS) <= 1.));
    } else {
        float g = uv.y * 0.1 + 0.2;
        gl_FragColor = vec4(g, g, g, 1.);
<<<<<<< HEAD
        for(int i=0; i < 9; i++) {
            vec2 p = vec2(175. + i * 200., 225.);
            gl_FragColor = compositeCR(gl_FragColor, fancy_rect(p, PAT_SIZE, iSelected == i + 1));
        }
        gl_FragColor = compositeCR(gl_FragColor, fancy_rect(vec2(300., 650.), vec2(165., 65.), false));
        gl_FragColor = compositeCR(gl_FragColor, fancy_rect(vec2(300., 450.), vec2(165., 65.), false));
=======
        for(int i=0; i < 8; i++) {
            vec2 p;
            p = vec2(175. + (i + int(i >= 4)) * 200., 420.);
            gl_FragColor = composite(gl_FragColor, fancy_rect(p, PAT_SIZE, iSelected == i + 1));
            p = vec2(175. + (i + int(i >= 4)) * 200., 180.);
            gl_FragColor = composite(gl_FragColor, fancy_rect(p, PAT_SIZE, iSelected == i + 9));
        }
        gl_FragColor = composite(gl_FragColor, fancy_rect(vec2(975., 300.), PAT_SIZE, iSelected == 17 || iSelected == 18));
        gl_FragColor = composite(gl_FragColor, fancy_rect(vec2(300., 650.), vec2(165., 65.), false));
        gl_FragColor = composite(gl_FragColor, fancy_rect(vec2(700., 650.), vec2(165., 65.), false));
>>>>>>> bc0206c2
    }
}<|MERGE_RESOLUTION|>--- conflicted
+++ resolved
@@ -26,46 +26,26 @@
         gl_FragColor = vec4(0., 0., 0., 1.);
         for(int i=0; i < 8; i++) {
             ivec3 c;
-<<<<<<< HEAD
-            if(i < 4) {
-                c = ivec3(1, i, 0);
-            } else if(i == 4) {
-                c = ivec3(3, 0, 0);
-            } else {
-                c = ivec3(1, i - 1, 0);
-            }
-            gl_FragColor = compositeCR(gl_FragColor, vec4(dataColor(c), rounded_rect_df(p, PAT_SIZE, RADIUS) <= 1.));
-=======
             c = ivec3(1, i, 0);
             vec2 p = vec2(175. + (i + int(i >= 4)) * 200., 420.);
-            gl_FragColor = composite(gl_FragColor, vec4(dataColor(c), rounded_rect_df(p, PAT_SIZE, RADIUS) <= 1.));
+            gl_FragColor = compositeCR(gl_FragColor, vec4(dataColor(c), rounded_rect_df(p, PAT_SIZE, RADIUS) <= 1.));
             p = vec2(175. + (i + int(i >= 4)) * 200., 180.);
             c.y += 8;
-            gl_FragColor = composite(gl_FragColor, vec4(dataColor(c), rounded_rect_df(p, PAT_SIZE, RADIUS) <= 1.));
->>>>>>> bc0206c2
+            gl_FragColor = compositeCR(gl_FragColor, vec4(dataColor(c), rounded_rect_df(p, PAT_SIZE, RADIUS) <= 1.));
         }
-        gl_FragColor = composite(gl_FragColor, vec4(dataColor(ivec3(3, 0, 0)), rounded_rect_df(vec2(975., 300.), PAT_SIZE, RADIUS) <= 1.));
+        gl_FragColor = compositeCR(gl_FragColor, vec4(dataColor(ivec3(3, 0, 0)), rounded_rect_df(vec2(975., 300.), PAT_SIZE, RADIUS) <= 1.));
     } else {
         float g = uv.y * 0.1 + 0.2;
         gl_FragColor = vec4(g, g, g, 1.);
-<<<<<<< HEAD
-        for(int i=0; i < 9; i++) {
-            vec2 p = vec2(175. + i * 200., 225.);
-            gl_FragColor = compositeCR(gl_FragColor, fancy_rect(p, PAT_SIZE, iSelected == i + 1));
-        }
-        gl_FragColor = compositeCR(gl_FragColor, fancy_rect(vec2(300., 650.), vec2(165., 65.), false));
-        gl_FragColor = compositeCR(gl_FragColor, fancy_rect(vec2(300., 450.), vec2(165., 65.), false));
-=======
         for(int i=0; i < 8; i++) {
             vec2 p;
             p = vec2(175. + (i + int(i >= 4)) * 200., 420.);
-            gl_FragColor = composite(gl_FragColor, fancy_rect(p, PAT_SIZE, iSelected == i + 1));
+            gl_FragColor = compositeCR(gl_FragColor, fancy_rect(p, PAT_SIZE, iSelected == i + 1));
             p = vec2(175. + (i + int(i >= 4)) * 200., 180.);
-            gl_FragColor = composite(gl_FragColor, fancy_rect(p, PAT_SIZE, iSelected == i + 9));
+            gl_FragColor = compositeCR(gl_FragColor, fancy_rect(p, PAT_SIZE, iSelected == i + 9));
         }
-        gl_FragColor = composite(gl_FragColor, fancy_rect(vec2(975., 300.), PAT_SIZE, iSelected == 17 || iSelected == 18));
-        gl_FragColor = composite(gl_FragColor, fancy_rect(vec2(300., 650.), vec2(165., 65.), false));
-        gl_FragColor = composite(gl_FragColor, fancy_rect(vec2(700., 650.), vec2(165., 65.), false));
->>>>>>> bc0206c2
+        gl_FragColor = compositeCR(gl_FragColor, fancy_rect(vec2(975., 300.), PAT_SIZE, iSelected == 17 || iSelected == 18));
+        gl_FragColor = compositeCR(gl_FragColor, fancy_rect(vec2(300., 650.), vec2(165., 65.), false));
+        gl_FragColor = compositeCR(gl_FragColor, fancy_rect(vec2(700., 650.), vec2(165., 65.), false));
     }
 }